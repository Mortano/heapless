[package]
authors = [
  "Jorge Aparicio <jorge@japaric.io>",
  "Per Lindgren <per.lindgren@ltu.se>",
  "Emil Fresk <emil.fresk@gmail.com>",
]
categories = ["data-structures", "no-std"]
description = "`static` friendly data structures that don't require dynamic memory allocation"
documentation = "https://docs.rs/heapless"
edition = "2021"
keywords = ["static", "no-heap"]
license = "MIT OR Apache-2.0"
name = "heapless"
repository = "https://github.com/rust-embedded/heapless"
version = "0.8.0"

[features]
bytes = ["dep:bytes"]

# Enable polyfilling of atomics via `portable-atomic`.
# `portable-atomic` polyfills some functionality by default, but to get full atomics you must
# enable one of its features to tell it how to do it. See `portable-atomic` documentation for details.
portable-atomic = ["dep:portable-atomic"]

# Enable polyfilling of atomics via portable-atomic, using critical section for locking
portable-atomic-critical-section = ["dep:portable-atomic", "portable-atomic", "portable-atomic?/critical-section"]

# Enable polyfilling of atomics via portable-atomic, using disabling interrupts for locking.
# WARNING: this is only sound for single-core bare-metal privileged-mode targets!
portable-atomic-unsafe-assume-single-core = ["dep:portable-atomic", "portable-atomic", "portable-atomic?/unsafe-assume-single-core"]

# implement serde traits.
serde = ["dep:serde"]

# implement ufmt traits.
ufmt = ["dep:ufmt", "dep:ufmt-write"]

# Implement `defmt::Format`.
defmt = ["dep:defmt"]

# Enable larger MPMC sizes.
mpmc_large = []

# Implement some alloc Vec interoperability
alloc = []

nightly = []

[dependencies]
bytes = { version = "1", default-features = false, optional = true }
portable-atomic = { version = "1.0", optional = true }
hash32 = "0.3.0"
serde = { version = "1", optional = true, default-features = false }
ufmt = { version = "0.2", optional = true }
ufmt-write = { version = "0.1", optional = true }
defmt = { version = "1.0.1", optional = true }

# for the pool module
[target.'cfg(any(target_arch = "arm", target_pointer_width = "32", target_pointer_width = "64"))'.dependencies]
stable_deref_trait = { version = "1", default-features = false }

[dev-dependencies]
static_assertions = "1.1.0"

[package.metadata.docs.rs]
<<<<<<< HEAD
features = ["ufmt", "serde", "defmt-03", "mpmc_large", "portable-atomic-critical-section", "alloc"]
=======
features = [
  "bytes",
  "ufmt",
  "serde",
  "defmt",
  "mpmc_large",
  "portable-atomic-critical-section",
]
>>>>>>> b6c07392
# for the pool module
targets = ["i686-unknown-linux-gnu"]
rustdoc-args = ["--cfg", "docsrs"]<|MERGE_RESOLUTION|>--- conflicted
+++ resolved
@@ -63,9 +63,6 @@
 static_assertions = "1.1.0"
 
 [package.metadata.docs.rs]
-<<<<<<< HEAD
-features = ["ufmt", "serde", "defmt-03", "mpmc_large", "portable-atomic-critical-section", "alloc"]
-=======
 features = [
   "bytes",
   "ufmt",
@@ -73,8 +70,8 @@
   "defmt",
   "mpmc_large",
   "portable-atomic-critical-section",
+  "alloc",
 ]
->>>>>>> b6c07392
 # for the pool module
 targets = ["i686-unknown-linux-gnu"]
 rustdoc-args = ["--cfg", "docsrs"]